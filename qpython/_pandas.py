#
#  Copyright (c) 2011-2014 Exxeleron GmbH
#
#  Licensed under the Apache License, Version 2.0 (the "License");
#  you may not use this file except in compliance with the License.
#  You may obtain a copy of the License at
#
#    http://www.apache.org/licenses/LICENSE-2.0
#
#  Unless required by applicable law or agreed to in writing, software
#  distributed under the License is distributed on an "AS IS" BASIS,
#  WITHOUT WARRANTIES OR CONDITIONS OF ANY KIND, either express or implied.
#  See the License for the specific language governing permissions and
#  limitations under the License.
#

import pandas
import struct
import sys
if sys.version > '3':
    basestring = (str, bytes)

from collections import OrderedDict

from qpython import MetaData
from qpython.qreader import QReader, READER_CONFIGURATION, QReaderException
from qpython.qcollection import QDictionary, qlist
from qpython.qwriter import QWriter, QWriterException
from qpython.qtype import *



class PandasQReader(QReader):

    parse = Mapper(QReader._reader_map)

    @parse(QDICTIONARY)
    def _read_dictionary(self, qtype = QDICTIONARY, options = READER_CONFIGURATION):
        if options.pandas:
            keys = self._read_object(options = options)
            values = self._read_object(options = options)

            if isinstance(keys, pandas.DataFrame):
                if not isinstance(values, pandas.DataFrame):
                    raise QReaderException('Keyed table creation: values are expected to be of type pandas.DataFrame. Actual: %s' % type(values))

                indices = keys.columns
                table = keys
                table.meta = keys.meta
                table.meta.qtype = QKEYED_TABLE

                for column in values.columns:
                    table[column] = values[column]
                    table.meta[column] = values.meta[column]

                table.set_index([column for column in indices], inplace = True)

                return table
            else:
                keys = keys if not isinstance(keys, pandas.Series) else keys.as_matrix()
                values = values if not isinstance(values, pandas.Series) else values.as_matrix()
                return QDictionary(keys, values)
        else:
            return QReader._read_dictionary(self, qtype = qtype, options = options)


    @parse(QTABLE)
    def _read_table(self, qtype = QTABLE, options = READER_CONFIGURATION):
        if options.pandas:
            self._buffer.skip()  # ignore attributes
            self._buffer.skip()  # ignore dict type stamp

            columns = self._read_object(options = options)
            data = self._read_object(options = options)

            odict = OrderedDict()
            meta = MetaData(qtype = QTABLE)
            for i in range(len(columns)):
                column_name = columns[i] if isinstance(columns[i], str) else columns[i].decode("utf-8")
                if isinstance(data[i], str):
                    # convert character list (represented as string) to numpy representation
                    meta[column_name] = QSTRING
                    odict[column_name] = pandas.Series(list(data[i]), dtype = numpy.str).replace(b' ', numpy.nan)
                elif isinstance(data[i], bytes):
                    # convert character list (represented as string) to numpy representation
                    meta[column_name] = QSTRING
                    odict[column_name] = pandas.Series(list(data[i].decode()), dtype = numpy.str).replace(b' ', numpy.nan)
                elif isinstance(data[i], (list, tuple)):
                    meta[column_name] = QGENERAL_LIST
                    tarray = numpy.ndarray(shape = len(data[i]), dtype = numpy.dtype('O'))
                    for j in range(len(data[i])):
                        tarray[j] = data[i][j]
                    odict[column_name] = tarray
                else:
                    meta[column_name] = data[i].meta.qtype
                    odict[column_name] = data[i]

            df = pandas.DataFrame(odict)
            df.meta = meta
            return df
        else:
            return QReader._read_table(self, qtype = qtype, options = options)


    def _read_list(self, qtype, options):
        if options.pandas:
            options.numpy_temporals = True

        list = QReader._read_list(self, qtype = qtype, options = options)

        if options.pandas:
            if -abs(qtype) not in [QMONTH, QDATE, QDATETIME, QMINUTE, QSECOND, QTIME, QTIMESTAMP, QTIMESPAN, QSYMBOL]:
                null = QNULLMAP[-abs(qtype)][1]
                ps = pandas.Series(data = list).replace(null, numpy.NaN)
            else:
                ps = pandas.Series(data = list)

            ps.meta = MetaData(qtype = qtype)
            return ps
        else:
            return list


    @parse(QGENERAL_LIST)
    def _read_general_list(self, qtype = QGENERAL_LIST, options = READER_CONFIGURATION):
        list = QReader._read_general_list(self, qtype, options)
        if options.pandas:
            return [numpy.nan if isinstance(element, basestring) and element == b' ' else element for element in list]
        else:
            return list



class PandasQWriter(QWriter):

    serialize = Mapper(QWriter._writer_map)

    @serialize(pandas.Series)
    def _write_pandas_series(self, data, qtype = None):
        if qtype is not None:
            qtype = -abs(qtype)

        if qtype is None and hasattr(data, 'meta'):
            qtype = -abs(data.meta.qtype)

        if data.dtype == '|S1':
            qtype = QCHAR

        if qtype is None:
            qtype = Q_TYPE.get(data.dtype.type, None)

        if qtype is None and data.dtype.type in (numpy.datetime64, numpy.timedelta64):
            qtype = TEMPORAL_PY_TYPE.get(str(data.dtype), None)

        if qtype is None:
            # determinate type based on first element of the numpy array
<<<<<<< HEAD
            qtype = Q_TYPE.get(type(data[0]), QGENERAL_LIST)

=======
            qtype = Q_TYPE.get(type(data.iloc[0]), QGENERAL_LIST)
            
>>>>>>> 9d404e8b
            if qtype == QSTRING:
                # assume we have a generic list of strings -> force representation as symbol list
                qtype = QSYMBOL

        if qtype is None:
            raise QWriterException('Unable to serialize pandas series %s' % data)

        if qtype == QGENERAL_LIST:
            self._write_generic_list(data.as_matrix())
        elif qtype == QCHAR:
            self._write_string(data.replace(numpy.nan, ' ').as_matrix().astype(numpy.string_).tostring())
        elif data.dtype.type not in (numpy.datetime64, numpy.timedelta64):
            data = data.fillna(QNULLMAP[-abs(qtype)][1])
            data = data.as_matrix()

            if PY_TYPE[qtype] != data.dtype:
                data = data.astype(PY_TYPE[qtype])

            self._write_list(data, qtype = qtype)
        else:
            data = data.as_matrix()
            data = data.astype(TEMPORAL_Q_TYPE[qtype])
            self._write_list(data, qtype = qtype)


    @serialize(pandas.DataFrame)
    def _write_pandas_data_frame(self, data, qtype = None):
        data_columns = data.columns.values

        if hasattr(data, 'meta') and data.meta.qtype == QKEYED_TABLE:
            # data frame represents keyed table
            self._buffer.write(struct.pack('=b', QDICTIONARY))
            self._buffer.write(struct.pack('=bxb', QTABLE, QDICTIONARY))
            index_columns = data.index.names
            self._write(qlist(numpy.array(index_columns), qtype = QSYMBOL_LIST))
            data.reset_index(inplace = True)
            self._buffer.write(struct.pack('=bxi', QGENERAL_LIST, len(index_columns)))
            for column in index_columns:
                self._write_pandas_series(data[column], qtype = data.meta[column] if hasattr(data, 'meta') else None)

            data.set_index(index_columns, inplace = True)

        self._buffer.write(struct.pack('=bxb', QTABLE, QDICTIONARY))
        self._write(qlist(numpy.array(data_columns), qtype = QSYMBOL_LIST))
        self._buffer.write(struct.pack('=bxi', QGENERAL_LIST, len(data_columns)))
        for column in data_columns:
            self._write_pandas_series(data[column], qtype = data.meta[column] if hasattr(data, 'meta') else None)


    @serialize(tuple, list)
    def _write_generic_list(self, data):
        self._buffer.write(struct.pack('=bxi', QGENERAL_LIST, len(data)))
        for element in data:
            # assume nan represents a string null
            self._write(' ' if type(element) in [float, numpy.float32, numpy.float64] and numpy.isnan(element) else element)<|MERGE_RESOLUTION|>--- conflicted
+++ resolved
@@ -154,13 +154,8 @@
 
         if qtype is None:
             # determinate type based on first element of the numpy array
-<<<<<<< HEAD
-            qtype = Q_TYPE.get(type(data[0]), QGENERAL_LIST)
-
-=======
             qtype = Q_TYPE.get(type(data.iloc[0]), QGENERAL_LIST)
-            
->>>>>>> 9d404e8b
+
             if qtype == QSTRING:
                 # assume we have a generic list of strings -> force representation as symbol list
                 qtype = QSYMBOL
